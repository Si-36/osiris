"""
AURA Unified Workflow Executor - The Core Execution Engine
Professional implementation using LangGraph and 2025 best practices
"""

import asyncio
from typing import Dict, Any, List, Optional
from datetime import datetime
import time
import structlog
import uuid

from langgraph.graph import StateGraph
from pydantic import ValidationError

# Import our schemas
from ..schemas.aura_execution import (
    AuraTask,
    AuraWorkflowState,
    TaskStatus,
    ExecutionPlan,
    ConsensusDecision,
    ObservationResult
)

# Import real AURA components
from ..memory.unified_cognitive_memory import UnifiedCognitiveMemory
from ..memory.working_memory import WorkingMemory
from ..memory.episodic_memory import EpisodicMemory
from ..memory.semantic_memory import SemanticMemory
from ..memory.consolidation import SleepConsolidation as MemoryConsolidation, ConsolidationConfig
from ..memory.routing.hierarchical_router_2025 import HierarchicalMemoryRouter2025
from ..memory.shape_memory_v2 import ShapeAwareMemoryV2, ShapeMemoryV2Config
from ..memory.core.causal_tracker import CausalPatternTracker
from ..tools.tool_registry import ToolRegistry, ToolExecutor
from ..tda.realtime_monitor import RealtimeTopologyMonitor, SystemEvent, EventType
from ..swarm_intelligence.swarm_coordinator import SwarmCoordinator

logger = structlog.get_logger(__name__)


class UnifiedWorkflowExecutor:
    """
    The single entry point and REAL execution engine for AURA.
    This class orchestrates the entire cognitive workflow using LangGraph.
    """
    
    def __init__(
        self,
        memory: Optional[UnifiedCognitiveMemory] = None,
        agents: Optional[Dict[str, Any]] = None,
        tools: Optional[ToolRegistry] = None,
        consensus: Optional[Any] = None,
        config: Optional[Dict[str, Any]] = None
    ):
        """
        Initialize the executor with real components.
        
        Args:
            memory: The unified cognitive memory system
            agents: Dictionary of agent instances
            tools: Tool registry with all available tools
            consensus: Consensus system for agent agreement
            config: Additional configuration
        """
        self.config = config or {}
        
        # Initialize or use provided memory system
        if memory:
            self.memory = memory
        else:
            # Create real memory system with all components
            self.memory = self._create_memory_system()
        
        # Initialize or use provided agents
        self.agents = agents or {}
        if not self.agents:
            # We'll create agents later when we implement them
            logger.warning("No agents provided, workflow will have limited functionality")
        
        # Initialize or use provided tool registry
        if tools:
            self.tools = tools
        else:
            self.tools = self._create_tool_registry()
        
        # Tool executor for advanced execution patterns
        self.tool_executor = ToolExecutor(self.tools)
        
        # Consensus system (will be implemented)
        self.consensus = consensus
        
        # Performance metrics
        self.metrics = {
            "tasks_executed": 0,
            "tasks_succeeded": 0,
            "tasks_failed": 0,
            "total_execution_time": 0.0,
            "average_execution_time": 0.0,
            # TDA backbone metrics
            "tda_events_emitted": 0,
            "tda_events_dropped": 0,
            "tda_errors": 0
        }
        
        # Lazy-initialized Osiris unified intelligence (singleton within executor)
        self._osiris_instance = None
        self._osiris_lock = asyncio.Lock()

        # Lazy-initialized Swarm Coordinator (singleton within executor)
        self._swarm_instance: Optional[SwarmCoordinator] = None
        self._swarm_lock = asyncio.Lock()

        # Concurrency control for parallel tool execution
        max_concurrent = int(self.config.get('max_concurrent_tasks', 20))
        self.execution_semaphore = asyncio.Semaphore(max_concurrent)

        # TDA realtime monitor integration (feature-flagged)
        self._tda_monitor: Optional[RealtimeTopologyMonitor] = None
        self._tda_events_queue: Optional[asyncio.Queue] = None
        self._tda_pump_task: Optional[asyncio.Task] = None
        if bool(self.config.get('use_tda_realtime_monitor', True)):
            queue_maxsize = int(self.config.get('tda_queue_maxsize', 1000))
            self._tda_events_queue = asyncio.Queue(maxsize=queue_maxsize)
            # Start pump loop in background
            self._tda_pump_task = asyncio.create_task(self._tda_pump_loop())
            # Initialize prefixed metrics if requested
            prefix = self.config.get('tda_metrics_prefix')
            if prefix:
                self.metrics[f"{prefix}_events_emitted_total"] = 0
                self.metrics[f"{prefix}_events_dropped_total"] = 0
                self.metrics[f"{prefix}_errors_total"] = 0
        
        # Create the LangGraph workflow
        self.workflow = self._create_workflow()
        
        logger.info("✅ UnifiedWorkflowExecutor initialized with real components")
    
    def _create_memory_system(self) -> UnifiedCognitiveMemory:
<<<<<<< HEAD
        """Create the unified memory system using its own configuration."""
        logger.info("Creating UnifiedCognitiveMemory via internal configuration...")
        memory_config = self.config.get('memory', {})
        return UnifiedCognitiveMemory(memory_config)
=======
        """Create a fully configured memory system"""
        logger.info("Creating UnifiedCognitiveMemory with all subsystems...")
        
        # Create basic memory services first
        # Handle ShapeAwareMemoryV2 config properly
        shape_config = self.config.get('shape', {})
        if isinstance(shape_config, dict):
            shape_config = ShapeMemoryV2Config(**shape_config) if shape_config else ShapeMemoryV2Config()
        
        basic_services = {
            'working_memory': WorkingMemory(),
            'episodic_memory': EpisodicMemory(config=self.config.get('episodic', {})),
            'semantic_memory': SemanticMemory(config=self.config.get('semantic', {})),
            'hierarchical_router': HierarchicalMemoryRouter2025(config=self.config.get('router', {})),
            'shape_memory': ShapeAwareMemoryV2(config=shape_config),
            'causal_tracker': CausalPatternTracker(config=self.config.get('causal', {}))
        }
        
        # Add topology_adapter for SleepConsolidation if available
        if hasattr(basic_services['shape_memory'], 'topology_adapter'):
            basic_services['topology_adapter'] = basic_services['shape_memory'].topology_adapter
        elif hasattr(basic_services['shape_memory'], 'tda_adapter'):
            basic_services['topology_adapter'] = basic_services['shape_memory'].tda_adapter
        else:
            # Create a basic topology adapter if none available
            basic_services['topology_adapter'] = None
        
        # Now create MemoryConsolidation with the services
        consolidation_config = self.config.get('consolidation', {})
        if isinstance(consolidation_config, dict) and consolidation_config:
            # Create ConsolidationConfig from dict if needed
            consolidation_config = ConsolidationConfig(**consolidation_config)
        elif not consolidation_config:
            consolidation_config = ConsolidationConfig()
        
        basic_services['memory_consolidation'] = MemoryConsolidation(
            services=basic_services,
            config=consolidation_config
        )
        
        return UnifiedCognitiveMemory(basic_services)
>>>>>>> 19333916
    
    def _create_tool_registry(self) -> ToolRegistry:
        """Create and populate the tool registry"""
        from ..tools.implementations.observation_tool import SystemObservationTool
        from ..tools.tool_registry import ToolMetadata, ToolCategory
        
        registry = ToolRegistry()
        
        # Register the observation tool
        obs_tool = SystemObservationTool(
            topology_adapter=getattr(self.memory, 'shape_memory', None),
            memory_system=self.memory,
            causal_tracker=getattr(self.memory, 'causal_tracker', None)
        )
        
        registry.register(
            "SystemObservationTool",
            obs_tool,
            ToolMetadata(
                name="SystemObservationTool",
                category=ToolCategory.OBSERVATION,
                description="Observes system state and computes topological signature",
                output_schema=ObservationResult,
                timeout_seconds=30.0
            )
        )
        
        logger.info("Tool registry created with real tools")
        return registry
    
    def _create_workflow(self) -> StateGraph:
        """
        Create the LangGraph workflow implementing the 5-step cognitive process.
        This is imported from our workflow definition.
        """
        from .aura_cognitive_workflow import create_aura_workflow
        return create_aura_workflow(self)

    async def get_osiris_brain(self):
        """Lazily create and return the Osiris unified intelligence instance.
        Uses an async lock for concurrency safety.
        """
        if self._osiris_instance is None:
            async with self._osiris_lock:
                if self._osiris_instance is None:
                    # Import locally to avoid any heavy imports at module load time
                    from ..unified.osiris_unified_intelligence import (
                        create_osiris_unified_intelligence,
                    )
                    self._osiris_instance = create_osiris_unified_intelligence(
                        d_model=768,
                        num_experts=64,
                        max_context=100_000,
                    )
        return self._osiris_instance

    async def get_swarm_coordinator(self) -> SwarmCoordinator:
        """Lazily create and return the SwarmCoordinator instance.
        Uses an async lock for concurrency safety.
        """
        if self._swarm_instance is None:
            async with self._swarm_lock:
                if self._swarm_instance is None:
                    self._swarm_instance = SwarmCoordinator({
                        'num_particles': 50,
                        'num_ants': 30,
                        'num_bees': 40,
                        'pheromone_decay': 0.97,
                    })
        return self._swarm_instance

    async def execute_tool_with_retry(self, tool_name: str, params: Dict[str, Any],
                                      max_attempts: int = 3,
                                      base_delay_seconds: float = 1.0) -> Any:
        """Execute a tool with bounded concurrency and exponential backoff retry.
        Avoids external dependencies; uses asyncio sleep for backoff.
        """
        attempt = 0
        last_error: Optional[Exception] = None
        while attempt < max_attempts:
            attempt += 1
            try:
                async with self.execution_semaphore:
                    return await self.tools.execute(tool_name=tool_name, params=params)
            except Exception as e:
                last_error = e
                if attempt >= max_attempts:
                    break
                # Exponential backoff with light jitter
                delay = base_delay_seconds * (2 ** (attempt - 1))
                jitter = 0.1 * delay
                await asyncio.sleep(delay + (jitter))
        # Exhausted retries
        raise last_error if last_error else RuntimeError("Unknown execution failure")

    # ==================== TDA Real-time Backbone ====================
    def _use_tda(self) -> bool:
        return bool(self.config.get('use_tda_realtime_monitor', True)) and self._tda_events_queue is not None

    async def _ensure_tda_started(self) -> None:
        if not self._use_tda():
            return
        if self._tda_monitor is None:
            self._tda_monitor = RealtimeTopologyMonitor()
        # Ensure monitor processing loop is running
        if not getattr(self._tda_monitor, 'is_running', False):
            try:
                await self._tda_monitor.start()
            except Exception:
                self.metrics["tda_errors"] += 1

    def emit_event(self, event: SystemEvent) -> None:
        """Non-blocking event emission with drop-on-full policy."""
        if not self._use_tda():
            return
        try:
            self._tda_events_queue.put_nowait(event)
            self.metrics["tda_events_emitted"] += 1
            prefix = self.config.get('tda_metrics_prefix')
            if prefix:
                self.metrics[f"{prefix}_events_emitted_total"] += 1
        except asyncio.QueueFull:
            self.metrics["tda_events_dropped"] += 1
            prefix = self.config.get('tda_metrics_prefix')
            if prefix:
                self.metrics[f"{prefix}_events_dropped_total"] += 1

    async def _tda_pump_loop(self) -> None:
        """Pump events from executor queue into the TDA monitor."""
        while self._use_tda():
            try:
                event = await self._tda_events_queue.get()
                await self._ensure_tda_started()
                if self._tda_monitor is not None:
                    try:
                        await self._tda_monitor.process_event(event)
                    except Exception:
                        self.metrics["tda_errors"] += 1
                        prefix = self.config.get('tda_metrics_prefix')
                        if prefix:
                            self.metrics[f"{prefix}_errors_total"] += 1
            except asyncio.CancelledError:
                break
            except Exception:
                self.metrics["tda_errors"] += 1
                prefix = self.config.get('tda_metrics_prefix')
                if prefix:
                    self.metrics[f"{prefix}_errors_total"] += 1
    
    async def execute_task(
        self,
        task_description: str,
        environment: Optional[Dict[str, Any]] = None
    ) -> Dict[str, Any]:
        """
        Execute a complete cognitive task through the workflow.
        
        This is the main entry point that:
        1. Creates a task
        2. Runs it through the workflow
        3. Consolidates learning
        4. Returns results
        
        Args:
            task_description: What the task aims to accomplish
            environment: Environmental context and parameters
            
        Returns:
            The final result from the workflow execution
        """
        logger.info(f"🚀 Starting AURA task: {task_description}")
        
        # Track execution time
        start_time = asyncio.get_event_loop().time()
        
        # Create the task
        task = AuraTask(
            objective=task_description,
            environment=environment or {},
            status=TaskStatus.PENDING
        )
        # Emit workflow started
        try:
            self.emit_event(SystemEvent(
                event_id=f"evt_{uuid.uuid4().hex[:8]}",
                event_type=EventType.WORKFLOW_STARTED,
                timestamp=time.time(),
                workflow_id=task.task_id,
                metadata={
                    "objective": task_description,
                    "environment": environment or {}
                }
            ))
        except Exception:
            pass
        
        # Create initial workflow state
        initial_state = AuraWorkflowState(
            task=task,
            executor_instance=self  # Pass reference to self for nodes to access
        )
        
        try:
            # Add trace entry
            initial_state.add_trace(f"Task {task.task_id} created")
            
            # Convert to dict for LangGraph (it doesn't work directly with Pydantic)
            state_dict = initial_state.model_dump(exclude={'executor_instance'})
            state_dict['executor_instance'] = self
            
            # Run the workflow
            logger.info(f"Invoking workflow for task {task.task_id}")
            final_state_dict = await self.workflow.ainvoke(state_dict)
            
            # Validate the final state
            final_state = AuraWorkflowState.model_validate(final_state_dict)
            
            # Perform final memory consolidation
            if self.memory:
                logger.info("Consolidating learning from task execution")
                await self.memory.run_offline_consolidation()
            
            # Update metrics
            execution_time = asyncio.get_event_loop().time() - start_time
            self._update_metrics(success=True, duration=execution_time)
            # Emit workflow completed success
            try:
                self.emit_event(SystemEvent(
                    event_id=f"evt_{uuid.uuid4().hex[:8]}",
                    event_type=EventType.WORKFLOW_COMPLETED,
                    timestamp=time.time(),
                    workflow_id=task.task_id,
                    metadata={
                        "duration_s": execution_time,
                        "observations": len(final_state.observations),
                        "patterns": len(final_state.patterns) if hasattr(final_state, 'patterns') else 0,
                        "status": "ok"
                    }
                ))
            except Exception:
                pass
            
            # Extract and return the result
            result = final_state.task.final_result or {
                "status": "completed",
                "task_id": task.task_id,
                "observations": [obs.model_dump() for obs in final_state.observations],
                "patterns": final_state.patterns,
                "execution_time": execution_time,
                "trace": final_state.execution_trace[-10:]  # Last 10 trace entries
            }
            
            logger.info(f"✅ Task {task.task_id} completed successfully in {execution_time:.2f}s")
            return result
            
        except ValidationError as e:
            logger.error(f"Validation error in workflow: {e}")
            self._update_metrics(success=False)
            # Emit failure event
            try:
                self.emit_event(SystemEvent(
                    event_id=f"evt_{uuid.uuid4().hex[:8]}",
                    event_type=EventType.WORKFLOW_COMPLETED,
                    timestamp=time.time(),
                    workflow_id=task.task_id,
                    metadata={"error": "validation_error", "details": str(e), "status": "error"}
                ))
            except Exception:
                pass
            return {
                "status": "error",
                "task_id": task.task_id,
                "error": "Validation error in workflow state",
                "details": str(e)
            }
            
        except Exception as e:
            logger.error(f"Task execution failed: {e}", exc_info=True)
            self._update_metrics(success=False)
            # Emit failure event
            try:
                self.emit_event(SystemEvent(
                    event_id=f"evt_{uuid.uuid4().hex[:8]}",
                    event_type=EventType.WORKFLOW_COMPLETED,
                    timestamp=time.time(),
                    workflow_id=task.task_id,
                    metadata={"error": str(e), "type": type(e).__name__, "status": "error"}
                ))
            except Exception:
                pass
            return {
                "status": "error",
                "task_id": task.task_id,
                "error": str(e),
                "type": type(e).__name__
            }
    
    async def execute_batch(
        self,
        tasks: List[Dict[str, Any]],
        parallel: bool = False
    ) -> List[Dict[str, Any]]:
        """
        Execute multiple tasks, optionally in parallel.
        
        Args:
            tasks: List of task definitions
            parallel: Whether to execute in parallel
            
        Returns:
            List of results
        """
        if parallel:
            # Execute all tasks concurrently
            coroutines = [
                self.execute_task(
                    task["objective"],
                    task.get("environment")
                )
                for task in tasks
            ]
            results = await asyncio.gather(*coroutines, return_exceptions=True)
            
            # Process results
            processed = []
            for i, result in enumerate(results):
                if isinstance(result, Exception):
                    processed.append({
                        "status": "error",
                        "task": tasks[i]["objective"],
                        "error": str(result)
                    })
                else:
                    processed.append(result)
            
            return processed
        else:
            # Execute tasks sequentially
            results = []
            for task in tasks:
                result = await self.execute_task(
                    task["objective"],
                    task.get("environment")
                )
                results.append(result)
            
            return results
    
    def _update_metrics(self, success: bool, duration: float = 0.0):
        """Update execution metrics"""
        self.metrics["tasks_executed"] += 1
        
        if success:
            self.metrics["tasks_succeeded"] += 1
        else:
            self.metrics["tasks_failed"] += 1
        
        if duration > 0:
            self.metrics["total_execution_time"] += duration
            self.metrics["average_execution_time"] = (
                self.metrics["total_execution_time"] / self.metrics["tasks_executed"]
            )
    
    def get_metrics(self) -> Dict[str, Any]:
        """Get execution metrics"""
        return self.metrics.copy()
    
    async def shutdown(self):
        """Gracefully shutdown the executor"""
        logger.info("Shutting down UnifiedWorkflowExecutor...")
        
        # Save any pending memory consolidation
        if self.memory:
            await self.memory.run_offline_consolidation()
        
        # Clean up resources
        # (Add any cleanup needed for agents, tools, etc.)
        
        logger.info("UnifiedWorkflowExecutor shutdown complete")


class WorkflowMonitor:
    """
    Monitors workflow execution and provides observability.
    This could integrate with Prometheus, Grafana, etc.
    """
    
    def __init__(self, executor: UnifiedWorkflowExecutor):
        self.executor = executor
        self.execution_history: List[Dict[str, Any]] = []
        
    async def monitor_task(self, task_id: str):
        """Monitor a specific task execution"""
        # This would track the task through the workflow
        # and collect metrics, logs, traces
        pass
    
    def get_execution_history(self, limit: int = 100) -> List[Dict[str, Any]]:
        """Get recent execution history"""
        return self.execution_history[-limit:]
    
    def export_metrics(self) -> Dict[str, Any]:
        """Export metrics in Prometheus format"""
        metrics = self.executor.get_metrics()
        
        # Convert to Prometheus format
        prometheus_metrics = {
            "aura_tasks_total": metrics["tasks_executed"],
            "aura_tasks_succeeded_total": metrics["tasks_succeeded"],
            "aura_tasks_failed_total": metrics["tasks_failed"],
            "aura_task_duration_seconds_total": metrics["total_execution_time"],
            "aura_task_duration_seconds_avg": metrics["average_execution_time"]
        }
        
        return prometheus_metrics<|MERGE_RESOLUTION|>--- conflicted
+++ resolved
@@ -137,54 +137,10 @@
         logger.info("✅ UnifiedWorkflowExecutor initialized with real components")
     
     def _create_memory_system(self) -> UnifiedCognitiveMemory:
-<<<<<<< HEAD
         """Create the unified memory system using its own configuration."""
         logger.info("Creating UnifiedCognitiveMemory via internal configuration...")
         memory_config = self.config.get('memory', {})
         return UnifiedCognitiveMemory(memory_config)
-=======
-        """Create a fully configured memory system"""
-        logger.info("Creating UnifiedCognitiveMemory with all subsystems...")
-        
-        # Create basic memory services first
-        # Handle ShapeAwareMemoryV2 config properly
-        shape_config = self.config.get('shape', {})
-        if isinstance(shape_config, dict):
-            shape_config = ShapeMemoryV2Config(**shape_config) if shape_config else ShapeMemoryV2Config()
-        
-        basic_services = {
-            'working_memory': WorkingMemory(),
-            'episodic_memory': EpisodicMemory(config=self.config.get('episodic', {})),
-            'semantic_memory': SemanticMemory(config=self.config.get('semantic', {})),
-            'hierarchical_router': HierarchicalMemoryRouter2025(config=self.config.get('router', {})),
-            'shape_memory': ShapeAwareMemoryV2(config=shape_config),
-            'causal_tracker': CausalPatternTracker(config=self.config.get('causal', {}))
-        }
-        
-        # Add topology_adapter for SleepConsolidation if available
-        if hasattr(basic_services['shape_memory'], 'topology_adapter'):
-            basic_services['topology_adapter'] = basic_services['shape_memory'].topology_adapter
-        elif hasattr(basic_services['shape_memory'], 'tda_adapter'):
-            basic_services['topology_adapter'] = basic_services['shape_memory'].tda_adapter
-        else:
-            # Create a basic topology adapter if none available
-            basic_services['topology_adapter'] = None
-        
-        # Now create MemoryConsolidation with the services
-        consolidation_config = self.config.get('consolidation', {})
-        if isinstance(consolidation_config, dict) and consolidation_config:
-            # Create ConsolidationConfig from dict if needed
-            consolidation_config = ConsolidationConfig(**consolidation_config)
-        elif not consolidation_config:
-            consolidation_config = ConsolidationConfig()
-        
-        basic_services['memory_consolidation'] = MemoryConsolidation(
-            services=basic_services,
-            config=consolidation_config
-        )
-        
-        return UnifiedCognitiveMemory(basic_services)
->>>>>>> 19333916
     
     def _create_tool_registry(self) -> ToolRegistry:
         """Create and populate the tool registry"""
